#!/bin/bash
set -x
set -e

# argv[0]
DOCKER_VERSION=$1
# argv[1]
DOCKER_CE=$2

# disable travis default installation
#service docker stop
apt-get -y --purge remove docker docker-engine

if [ "$DOCKER_CE" = "1" ]; then
	# install gpg key for docker rpo
	curl -fsSL https://download.docker.com/linux/ubuntu/gpg | sudo apt-key add -
	apt-key fingerprint 0EBFCD88

	# enable docker repo
	add-apt-repository \
	   "deb [arch=amd64] https://download.docker.com/linux/ubuntu \
	   $(lsb_release -cs) \
	   stable"
	apt-get update
	apt-cache gencaches

<<<<<<< HEAD
	# install package
	apt-get install docker-ce=${DOCKER_VERSION}~ce-0~ubuntu-trusty
else
	# install gpg key for docker rpo
	apt-key adv --keyserver hkp://p80.pool.sks-keyservers.net:80 --recv 58118E89F3A912897C070ADBF76221572C52609D

	# enable docker repo
	echo 'deb "https://apt.dockerproject.org/repo" ubuntu-trusty main' >> /etc/apt/sources.list.d/docker-main.list
	apt-get update -o Dir::Etc::sourcelist='sources.list.d/docker-main.list' -o Dir::Etc::sourceparts='-' -o APT::Get::List-Cleanup='0'
	apt-cache gencaches

	# install package
	apt-get -y --force-yes install docker-engine=${DOCKER_VERSION}-0~trusty
fi
=======
# install package
apt-get -y --force-yes install docker-engine=${DOCKER_VERSION}
>>>>>>> 0800f8c0
echo 'DOCKER_OPTS="-H unix:///var/run/docker.sock --pidfile=/var/run/docker.pid"' > /etc/default/docker
cat /etc/default/docker<|MERGE_RESOLUTION|>--- conflicted
+++ resolved
@@ -24,9 +24,8 @@
 	apt-get update
 	apt-cache gencaches
 
-<<<<<<< HEAD
 	# install package
-	apt-get install docker-ce=${DOCKER_VERSION}~ce-0~ubuntu-trusty
+	apt-get install docker-ce=${DOCKER_VERSION}
 else
 	# install gpg key for docker rpo
 	apt-key adv --keyserver hkp://p80.pool.sks-keyservers.net:80 --recv 58118E89F3A912897C070ADBF76221572C52609D
@@ -36,12 +35,9 @@
 	apt-get update -o Dir::Etc::sourcelist='sources.list.d/docker-main.list' -o Dir::Etc::sourceparts='-' -o APT::Get::List-Cleanup='0'
 	apt-cache gencaches
 
-	# install package
-	apt-get -y --force-yes install docker-engine=${DOCKER_VERSION}-0~trusty
+        # install package
+        apt-get -y --force-yes install docker-engine=${DOCKER_VERSION}
 fi
-=======
-# install package
-apt-get -y --force-yes install docker-engine=${DOCKER_VERSION}
->>>>>>> 0800f8c0
+
 echo 'DOCKER_OPTS="-H unix:///var/run/docker.sock --pidfile=/var/run/docker.pid"' > /etc/default/docker
 cat /etc/default/docker